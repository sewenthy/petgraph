#![cfg(feature="quickcheck")]
extern crate quickcheck;
extern crate rand;
extern crate petgraph;

use rand::Rng;
use std::cmp::min;
use std::collections::HashMap;

use petgraph::{
    Graph, GraphMap, Undirected, Directed, EdgeType, Incoming, Outgoing,
};
use petgraph::dot::{Dot, Config};
use petgraph::algo::{
    condensation,
    min_spanning_tree,
    is_cyclic_undirected,
    is_cyclic_directed,
    is_isomorphic,
    is_isomorphic_matching,
    toposort,
    scc,
    dijkstra,
};
use petgraph::visit::{Topo, SubTopo};
use petgraph::graph::{IndexType, node_index, edge_index, NodeIndex};
#[cfg(feature = "stable_graph")]
use petgraph::graph::stable::StableGraph;

fn prop(g: Graph<(), u32>) -> bool {
    // filter out isolated nodes
    let no_singles = g.filter_map(
        |nx, w| g.neighbors_undirected(nx).next().map(|_| w),
        |_, w| Some(w));
    for i in no_singles.node_indices() {
        assert!(no_singles.neighbors_undirected(i).count() > 0);
    }
    assert_eq!(no_singles.edge_count(), g.edge_count());
    let mst = min_spanning_tree(&no_singles);
    assert!(!is_cyclic_undirected(&mst));
    true
}

fn prop_undir(g: Graph<(), u32, Undirected>) -> bool {
    // filter out isolated nodes
    let no_singles = g.filter_map(
        |nx, w| g.neighbors_undirected(nx).next().map(|_| w),
        |_, w| Some(w));
    for i in no_singles.node_indices() {
        assert!(no_singles.neighbors_undirected(i).count() > 0);
    }
    assert_eq!(no_singles.edge_count(), g.edge_count());
    let mst = min_spanning_tree(&no_singles);
    assert!(!is_cyclic_undirected(&mst));
    true
}

#[test]
fn arbitrary() {
    quickcheck::quickcheck(prop as fn(_) -> bool);
    quickcheck::quickcheck(prop_undir as fn(_) -> bool);
}

#[test]
fn reverse_undirected() {
    fn prop<Ty: EdgeType>(g: Graph<(), (), Ty>) -> bool {
        if g.edge_count() > 30 {
            return true; // iso too slow
        }
        let mut h = g.clone();
        h.reverse();
        is_isomorphic(&g, &h)
    }
    quickcheck::quickcheck(prop as fn(Graph<_, _, Undirected>) -> bool);
}

fn assert_graph_consistent<N, E, Ty, Ix>(g: &Graph<N, E, Ty, Ix>)
    where Ty: EdgeType,
          Ix: IndexType,
{
    assert_eq!(g.node_count(), g.node_indices().count());
    assert_eq!(g.edge_count(), g.edge_indices().count());
    for edge in g.raw_edges() {
        assert!(g.find_edge(edge.source(), edge.target()).is_some(),
                "Edge not in graph! {:?} to {:?}", edge.source(), edge.target());
    }
}

#[test]
fn reverse_directed() {
    fn prop<Ty: EdgeType>(mut g: Graph<(), (), Ty>) -> bool {
        let node_outdegrees = g.node_indices()
                                .map(|i| g.neighbors_directed(i, Outgoing).count())
                                .collect::<Vec<_>>();
        let node_indegrees = g.node_indices()
                                .map(|i| g.neighbors_directed(i, Incoming).count())
                                .collect::<Vec<_>>();

        g.reverse();
        let new_outdegrees = g.node_indices()
                                .map(|i| g.neighbors_directed(i, Outgoing).count())
                                .collect::<Vec<_>>();
        let new_indegrees = g.node_indices()
                                .map(|i| g.neighbors_directed(i, Incoming).count())
                                .collect::<Vec<_>>();
        assert_eq!(node_outdegrees, new_indegrees);
        assert_eq!(node_indegrees, new_outdegrees);
        assert_graph_consistent(&g);
        true
    }
    quickcheck::quickcheck(prop as fn(Graph<_, _, Directed>) -> bool);
}

#[test]
fn retain_nodes() {
    fn prop<Ty: EdgeType>(mut g: Graph<i32, i32, Ty>) -> bool {
        // Remove all negative nodes, these should be randomly spread
        let og = g.clone();
        let nodes = g.node_count();
        let num_negs = g.raw_nodes().iter().filter(|n| n.weight < 0).count();
        let mut removed = 0;
        g.retain_nodes(|g, i| {
            let keep = g[i] >= 0;
            if !keep {
                removed += 1;
            }
            keep
        });
        let num_negs_post = g.raw_nodes().iter().filter(|n| n.weight < 0).count();
        let num_pos_post = g.raw_nodes().iter().filter(|n| n.weight >= 0).count();
        assert_eq!(num_negs_post, 0);
        assert_eq!(removed, num_negs);
        assert_eq!(num_negs + g.node_count(), nodes);
        assert_eq!(num_pos_post, g.node_count());

        // check against filter_map
        let filtered = og.filter_map(|_, w| if *w >= 0 { Some(*w) } else { None },
                                     |_, w| Some(*w));
        assert_eq!(g.node_count(), filtered.node_count());
        /*
        println!("Iso of graph with nodes={}, edges={}",
                 g.node_count(), g.edge_count());
                 */
        assert!(is_isomorphic_matching(&filtered, &g, PartialEq::eq, PartialEq::eq));

        true
    }
    quickcheck::quickcheck(prop as fn(Graph<_, _, Directed>) -> bool);
    quickcheck::quickcheck(prop as fn(Graph<_, _, Undirected>) -> bool);
}

#[test]
fn retain_edges() {
    fn prop<Ty: EdgeType>(mut g: Graph<(), i32, Ty>) -> bool {
        // Remove all negative edges, these should be randomly spread
        let og = g.clone();
        let edges = g.edge_count();
        let num_negs = g.raw_edges().iter().filter(|n| n.weight < 0).count();
        let mut removed = 0;
        g.retain_edges(|g, i| {
            let keep = g[i] >= 0;
            if !keep {
                removed += 1;
            }
            keep
        });
        let num_negs_post = g.raw_edges().iter().filter(|n| n.weight < 0).count();
        let num_pos_post = g.raw_edges().iter().filter(|n| n.weight >= 0).count();
        assert_eq!(num_negs_post, 0);
        assert_eq!(removed, num_negs);
        assert_eq!(num_negs + g.edge_count(), edges);
        assert_eq!(num_pos_post, g.edge_count());
        if og.edge_count() < 30 {
            // check against filter_map
            let filtered = og.filter_map(
                |_, w| Some(*w),
                |_, w| if *w >= 0 { Some(*w) } else { None });
            assert_eq!(g.node_count(), filtered.node_count());
            assert!(is_isomorphic(&filtered, &g));
        }
        true
    }
    quickcheck::quickcheck(prop as fn(Graph<_, _, Directed>) -> bool);
    quickcheck::quickcheck(prop as fn(Graph<_, _, Undirected>) -> bool);
}

#[test]
fn isomorphism_1() {
    // using small weights so that duplicates are likely
    fn prop<Ty: EdgeType>(g: Graph<i8, i8, Ty>) -> bool {
        let mut rng = rand::thread_rng();
        // several trials of different isomorphisms of the same graph
        // mapping of node indices
        let mut map = g.node_indices().collect::<Vec<_>>();
        let mut ng = Graph::<_, _, Ty>::with_capacity(g.node_count(), g.edge_count());
        for _ in 0..1 {
            rng.shuffle(&mut map);
            ng.clear();

            for _ in g.node_indices() {
                ng.add_node(0);
            }
            // Assign node weights
            for i in g.node_indices() {
                ng[map[i.index()]] = g[i];
            }
            // Add edges
            for i in g.edge_indices() {
                let (s, t) = g.edge_endpoints(i).unwrap();
                ng.add_edge(map[s.index()],
                            map[t.index()],
                            g[i]);
            }
            if g.node_count() < 20 && g.edge_count() < 50 {
                assert!(is_isomorphic(&g, &ng));
            }
            assert!(is_isomorphic_matching(&g, &ng, PartialEq::eq, PartialEq::eq));
        }
        true
    }
    quickcheck::quickcheck(prop::<Undirected> as fn(_) -> bool);
    quickcheck::quickcheck(prop::<Directed> as fn(_) -> bool);
}

#[test]
fn isomorphism_modify() {
    // using small weights so that duplicates are likely
    fn prop<Ty: EdgeType>(g: Graph<i16, i8, Ty>, node: u8, edge: u8) -> bool {
        let mut ng = g.clone();
        let i = node_index(node as usize);
        let j = edge_index(edge as usize);
        if i.index() < g.node_count() {
            ng[i] = (g[i] == 0) as i16;
        }
        if j.index() < g.edge_count() {
            ng[j] = (g[j] == 0) as i8;
        }
        if i.index() < g.node_count() || j.index() < g.edge_count() {
            assert!(!is_isomorphic_matching(&g, &ng, PartialEq::eq, PartialEq::eq));
        } else {
            assert!(is_isomorphic_matching(&g, &ng, PartialEq::eq, PartialEq::eq));
        }
        true
    }
    quickcheck::quickcheck(prop::<Undirected> as fn(_, _, _) -> bool);
    quickcheck::quickcheck(prop::<Directed> as fn(_, _, _) -> bool);
}

#[test]
fn graph_remove_edge() {
    fn prop<Ty: EdgeType>(mut g: Graph<(), (), Ty>, a: u8, b: u8) -> bool {
        let a = node_index(a as usize);
        let b = node_index(b as usize);
        let edge = g.find_edge(a, b);
        if !g.is_directed() {
            assert_eq!(edge.is_some(), g.find_edge(b, a).is_some());
        }
        if let Some(ex) = edge {
            assert!(g.remove_edge(ex).is_some());
        }
        assert_graph_consistent(&g);
        assert!(g.find_edge(a, b).is_none());
        assert!(g.neighbors(a).find(|x| *x == b).is_none());
        if !g.is_directed() {
            assert!(g.neighbors(b).find(|x| *x == a).is_none());
        }
        true
    }
    quickcheck::quickcheck(prop as fn(Graph<_, _, Undirected>, _, _) -> bool);
    quickcheck::quickcheck(prop as fn(Graph<_, _, Directed>, _, _) -> bool);
}

#[cfg(feature = "stable_graph")]
#[test]
fn stable_graph_remove_edge() {
    fn prop<Ty: EdgeType>(mut g: StableGraph<(), (), Ty>, a: u8, b: u8) -> bool {
        let a = node_index(a as usize);
        let b = node_index(b as usize);
        let edge = g.find_edge(a, b);
        if !g.is_directed() {
            assert_eq!(edge.is_some(), g.find_edge(b, a).is_some());
        }
        if let Some(ex) = edge {
            assert!(g.remove_edge(ex).is_some());
        }
        //assert_graph_consistent(&g);
        assert!(g.find_edge(a, b).is_none());
        assert!(g.neighbors(a).find(|x| *x == b).is_none());
        if !g.is_directed() {
            assert!(g.find_edge(b, a).is_none());
            assert!(g.neighbors(b).find(|x| *x == a).is_none());
        }
        true
    }
    quickcheck::quickcheck(prop as fn(StableGraph<_, _, Undirected>, _, _) -> bool);
    quickcheck::quickcheck(prop as fn(StableGraph<_, _, Directed>, _, _) -> bool);
}

#[cfg(feature = "stable_graph")]
#[test]
fn stable_graph_add_remove_edges() {
    fn prop<Ty: EdgeType>(mut g: StableGraph<(), (), Ty>, edges: Vec<(u8, u8)>) -> bool {
        for &(a, b) in &edges {
            let a = node_index(a as usize);
            let b = node_index(b as usize);
            let edge = g.find_edge(a, b);

            if edge.is_none() && g.contains_node(a) && g.contains_node(b) {
                let _index = g.add_edge(a, b, ());
                continue;
            }

            if !g.is_directed() {
                assert_eq!(edge.is_some(), g.find_edge(b, a).is_some());
            }
            if let Some(ex) = edge {
                assert!(g.remove_edge(ex).is_some());
            }
            //assert_graph_consistent(&g);
            assert!(g.find_edge(a, b).is_none(), "failed to remove edge {:?} from graph {:?}", (a, b), g);
            assert!(g.neighbors(a).find(|x| *x == b).is_none());
            if !g.is_directed() {
                assert!(g.find_edge(b, a).is_none());
                assert!(g.neighbors(b).find(|x| *x == a).is_none());
            }
        }
        true
    }
    quickcheck::quickcheck(prop as fn(StableGraph<_, _, Undirected>, _) -> bool);
    quickcheck::quickcheck(prop as fn(StableGraph<_, _, Directed>, _) -> bool);
}

#[test]
fn graphmap_remove() {
    fn prop(mut g: GraphMap<i8, ()>, a: i8, b: i8) -> bool {
        let contains = g.contains_edge(a, b);
        assert_eq!(contains, g.contains_edge(b, a));
        assert_eq!(g.remove_edge(a, b).is_some(), contains);
        assert!(!g.contains_edge(a, b) &&
            g.neighbors(a).find(|x| *x == b).is_none() &&
            g.neighbors(b).find(|x| *x == a).is_none());
        assert!(g.remove_edge(a, b).is_none());
        true
    }
    quickcheck::quickcheck(prop as fn(_, _, _) -> bool);
}

#[test]
fn graphmap_add_remove() {
    fn prop(mut g: GraphMap<i8, ()>, a: i8, b: i8) -> bool {
        assert_eq!(g.contains_edge(a, b), g.add_edge(a, b, ()).is_some());
        g.remove_edge(a, b);
        !g.contains_edge(a, b) &&
            g.neighbors(a).find(|x| *x == b).is_none() &&
            g.neighbors(b).find(|x| *x == a).is_none()
    }
    quickcheck::quickcheck(prop as fn(_, _, _) -> bool);
}

fn tarjan_scc(g: &Graph<(), ()>) -> Vec<Vec<NodeIndex>> {
    #[derive(Copy, Clone)]
    #[derive(Debug)]
    struct NodeData {
        index: Option<usize>,
        lowlink: usize,
        on_stack: bool,
    }
    #[derive(Debug)]
    struct Data<'a> {
        index: usize,
        nodes: Vec<NodeData>,
        stack: Vec<NodeIndex>,
        sccs: &'a mut Vec<Vec<NodeIndex>>,
    }

    let mut sccs = Vec::new();
    {
        let map = g.node_indices().map(|_| {
            NodeData { index: None, lowlink: !0, on_stack: false }
        }).collect();

        let mut data = Data {
            index: 0,
            nodes: map,
            stack: Vec::new(),
            sccs: &mut sccs,
        };
        for n in g.node_indices() {
            scc_visit(n, g, &mut data);
        }
    }
    fn scc_visit(v: NodeIndex, g: &Graph<(), ()>, data: &mut Data) {
        macro_rules! node {
            ($node:expr) => (data.nodes[$node.index()])
        }
        if node![v].index.is_some() {
            // already visited
            return;
        }
        let v_index = data.index;
        node![v].index = Some(v_index);
        node![v].lowlink = v_index;
        node![v].on_stack = true;
        data.stack.push(v);
        data.index += 1;

        for w in g.neighbors(v) {
            match node![w].index {
                None => {
                    scc_visit(w, g, data);
                    node![v].lowlink = min(node![v].lowlink, node![w].lowlink);
                }
                Some(w_index) => {
                    if node![w].on_stack {
                        // Successor w is in stack S and hence in the current SCC
                        let v_lowlink = &mut node![v].lowlink;
                        *v_lowlink = min(*v_lowlink, w_index);
                    }
                }
            }
        }

        // If v is a root node, pop the stack and generate an SCC
        if let Some(v_index) = node![v].index {
            if node![v].lowlink == v_index {
                let mut cur_scc = Vec::new();
                loop {
                    let w = data.stack.pop().unwrap();
                    node![w].on_stack = false;
                    cur_scc.push(w);
                    if w == v { break; }
                }
                data.sccs.push(cur_scc);
            }
        }
    }
    sccs
}

#[test]
fn graph_sccs() {
    fn prop(g: Graph<(), ()>) -> bool {
        let mut sccs = scc(&g);
        let mut tsccs = tarjan_scc(&g);
        // normalize sccs
        for scc in &mut sccs { scc.sort(); }
        for scc in &mut tsccs { scc.sort(); }
        sccs.sort();
        tsccs.sort();
        if sccs != tsccs {
            println!("{:?}",
                     Dot::with_config(&g, &[Config::EdgeNoLabel,
                                      Config::NodeIndexLabel]));
            println!("Sccs {:?}", sccs);
            println!("Sccs (Tarjan) {:?}", tsccs);
            return false;
        }
        true
    }
    quickcheck::quickcheck(prop as fn(_) -> bool);
}

#[test]
fn graph_condensation_acyclic() {
    fn prop(g: Graph<(), ()>) -> bool {
        !is_cyclic_directed(&condensation(g, /* make_acyclic */ true))
    }
    quickcheck::quickcheck(prop as fn(_) -> bool);
}

#[derive(Debug, Clone)]
struct DAG<N: Default + Clone + Send + 'static>(Graph<N, ()>);

impl<N: Default + Clone + Send + 'static> quickcheck::Arbitrary for DAG<N> {
    fn arbitrary<G: quickcheck::Gen>(g: &mut G) -> Self {
        let nodes = usize::arbitrary(g);
        if nodes == 0 {
            return DAG(Graph::with_capacity(0, 0));
        }
        let split = g.gen_range(0., 1.);
        let max_width = f64::sqrt(nodes as f64) as usize;
        let tall = (max_width as f64 * split) as usize;
        let fat = max_width - tall;

        let edge_prob = 1. - (1. - g.gen_range(0., 1.)) * (1. - g.gen_range(0., 1.));
        let edges = ((nodes as f64).powi(2) * edge_prob) as usize;
        let mut gr = Graph::with_capacity(nodes, edges);
        let mut nodes = 0;
        for _ in 0..tall {
            let cur_nodes = g.gen_range(0, fat);
            for _ in 0..cur_nodes {
                gr.add_node(N::default());
            }
            for j in 0..nodes {
                for k in 0..cur_nodes {
                    if g.gen_range(0., 1.) < edge_prob {
                        gr.add_edge(NodeIndex::new(j), NodeIndex::new(k + nodes), ());
                    }
                }
            }
            nodes += cur_nodes;
        }
        DAG(gr)
    }

    // shrink the graph by splitting it in two by a very
    // simple algorithm, just even and odd node indices
    fn shrink(&self) -> Box<Iterator<Item=Self>> {
        let self_ = self.clone();
        Box::new((0..2).filter_map(move |x| {
            let gr = self_.0.filter_map(|i, w| {
                if i.index() % 2 == x {
                    Some(w.clone())
                } else {
                    None
                }
            },
            |_, w| Some(w.clone())
            );
            // make sure we shrink
            if gr.node_count() < self_.0.node_count() {
                Some(DAG(gr))
            } else {
                None
            }
        }))
    }
}

fn is_topo_order<N>(gr: &Graph<N, (), Directed>, order: &[NodeIndex]) -> bool {
    if gr.node_count() != order.len() {
        println!("Graph ({}) and count ({}) had different amount of nodes.", gr.node_count(), order.len());
        return false;
    }
    // check all the edges of the graph
    for edge in gr.raw_edges() {
        let a = edge.source();
        let b = edge.target();
        let ai = order.iter().position(|x| *x == a).unwrap();
        let bi = order.iter().position(|x| *x == b).unwrap();
        if ai >= bi {
            println!("{:?} > {:?} ", a, b);
            return false;
        }
    }
    true
}

#[test]
fn full_topo() {
    fn prop(DAG(gr): DAG<()>) -> bool {
        let order = toposort(&gr);
        is_topo_order(&gr, &order)
    }
    quickcheck::quickcheck(prop as fn(_) -> bool);
}

#[test]
fn full_topo_generic() {
    fn prop_generic(DAG(mut gr): DAG<usize>) -> bool {
        assert!(!is_cyclic_directed(&gr));
        let mut index = 0;
        let mut topo = Topo::new(&gr);
        while let Some(nx) = topo.next(&gr) {
            gr[nx] = index;
            index += 1;
        }

        let mut order = Vec::new();
        index = 0;
        let mut topo = Topo::new(&gr);
        while let Some(nx) = topo.next(&gr) {
            order.push(nx);
            assert_eq!(gr[nx], index);
            index += 1;
        }
        if !is_topo_order(&gr, &order) {
            println!("{:?}", gr);
            return false;
        }

        {
            order.clear();
            let mut topo = Topo::new(&gr);
            while let Some(nx) = topo.next(&gr) {
                order.push(nx);
            }
            if !is_topo_order(&gr, &order) {
                println!("{:?}", gr);
                return false;
            }
        }
        true
    }
    quickcheck::quickcheck(prop_generic as fn(_) -> bool);
}

fn sub_topo_prop(DAG(mut gr): DAG<usize>, start_node: u8) -> bool {
    if gr.node_count() == 0 {
        return true;
    }
    assert!(!is_cyclic_directed(&gr));
    let graph_index = NodeIndex::new(start_node as usize % gr.node_count());
    let mut sub = Graph::new();
    let sub_index = sub.add_node(graph_index);
    let mut graph_to_sub = HashMap::new();
    graph_to_sub.insert(graph_index, sub_index);
    let mut stack = vec![(graph_index, sub_index)];
    // TODO: Replace this with Bfs/Dfs that gives edges.
    while let Some((graph_index, sub_index)) = stack.pop() {
        for graph_neighbor in gr.neighbors_directed(graph_index, Outgoing) {
            if graph_to_sub.contains_key(&graph_neighbor) {
                continue;
            }
            let sub_neighbor = sub.add_node(graph_neighbor);
            graph_to_sub.insert(graph_neighbor, sub_neighbor);
            sub.add_edge(sub_index, sub_neighbor, ());
            stack.push((graph_neighbor, sub_neighbor));
        }
    }
    let mut index = 0;
    let mut topo = SubTopo::from_node(&gr, graph_index);
    while let Some(nx) = topo.next(&gr) {
        gr[nx] = index;
        index += 1;
    }

    let mut order = Vec::new();
    index = 0;
    let mut topo = SubTopo::from_node(&gr, graph_index);
    while let Some(nx) = topo.next(&gr) {
        order.push(nx);
        assert_eq!(gr[nx], index);
        index += 1;
    }
    let mapped_order = order.iter().map(|o| *graph_to_sub.get(o).unwrap()).collect::<Vec<_>>();
    if !is_topo_order(&sub, &mapped_order) {
        println!("Subgraph for node {} is {:?} and the order for it is: {:?}", graph_index.index(), sub, order);
        return false;
    }

    {
        order.clear();
        let mut topo = SubTopo::from_node(&gr, graph_index);
        while let Some(nx) = topo.next(&gr) {
            order.push(nx);
        }
        let mapped_order = order.iter().map(|o| *graph_to_sub.get(o).unwrap()).collect::<Vec<_>>();
        if !is_topo_order(&sub, &mapped_order) {
            println!("Subgraph for node {} is {:?} and the order for it is: {:?}", graph_index.index(), sub, order);
            return false;
        }
    }
<<<<<<< HEAD
    quickcheck::quickcheck(prop as fn(_) -> bool);
}

#[test]
fn dijkstra_triangle_ineq() {
    // checks that the distances computed by dijkstra satisfy the triangle
    // inequality.
    fn prop(g : Graph<u32, u32>) -> bool {
        for v in g.node_indices() {
           let distances = dijkstra(
                &g,
                v,
                None,
                |g, v| g.edges(v).map(|(v, &e)| (v, e))
            );
            for v2 in distances.keys() {
                let dv2 = distances[v2];
                // triangle inequality:
                // d(v,u) <= d(v,v2) + w(v2,u)
                for (u,w) in g.edges(*v2) {
                    if distances.contains_key(&u) && distances[&u] > dv2 + w {
                        return false;
                    }
                 }
               }
        }
        true
    }
    quickcheck::quickcheck(prop as fn(_) -> bool);
=======
    true
}

#[test]
fn sub_topo_quickcheck() {
    quickcheck::quickcheck(sub_topo_prop as fn(_, _) -> bool);
}

#[test]
fn specific_sub_topo_1() {
    // case that was found with quickcheck
    let gr = Graph::from_edges(&[
        (0, 2),
        (1, 2),
        (0, 3),
        (1, 3),
        (1, 4),
        (2, 3),
        (2, 4),
        (1, 5),
        (3, 5),
        (4, 5),
        (0, 6),
        (1, 6),
        (4, 6),
        (5, 6),
    ]);
    assert!(sub_topo_prop(DAG(gr), 0));
>>>>>>> bc7e3400
}<|MERGE_RESOLUTION|>--- conflicted
+++ resolved
@@ -651,8 +651,34 @@
             return false;
         }
     }
-<<<<<<< HEAD
-    quickcheck::quickcheck(prop as fn(_) -> bool);
+    true
+}
+
+#[test]
+fn sub_topo_quickcheck() {
+    quickcheck::quickcheck(sub_topo_prop as fn(_, _) -> bool);
+}
+
+#[test]
+fn specific_sub_topo_1() {
+    // case that was found with quickcheck
+    let gr = Graph::from_edges(&[
+        (0, 2),
+        (1, 2),
+        (0, 3),
+        (1, 3),
+        (1, 4),
+        (2, 3),
+        (2, 4),
+        (1, 5),
+        (3, 5),
+        (4, 5),
+        (0, 6),
+        (1, 6),
+        (4, 6),
+        (5, 6),
+    ]);
+    assert!(sub_topo_prop(DAG(gr), 0));
 }
 
 #[test]
@@ -681,34 +707,4 @@
         true
     }
     quickcheck::quickcheck(prop as fn(_) -> bool);
-=======
-    true
-}
-
-#[test]
-fn sub_topo_quickcheck() {
-    quickcheck::quickcheck(sub_topo_prop as fn(_, _) -> bool);
-}
-
-#[test]
-fn specific_sub_topo_1() {
-    // case that was found with quickcheck
-    let gr = Graph::from_edges(&[
-        (0, 2),
-        (1, 2),
-        (0, 3),
-        (1, 3),
-        (1, 4),
-        (2, 3),
-        (2, 4),
-        (1, 5),
-        (3, 5),
-        (4, 5),
-        (0, 6),
-        (1, 6),
-        (4, 6),
-        (5, 6),
-    ]);
-    assert!(sub_topo_prop(DAG(gr), 0));
->>>>>>> bc7e3400
 }